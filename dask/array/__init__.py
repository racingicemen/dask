--- conflicted
+++ resolved
@@ -2,11 +2,7 @@
 
 from ..utils import ignoring
 from .core import (Array, stack, concatenate, tensordot, transpose, from_array,
-<<<<<<< HEAD
-        choose, coarsen, constant, fromfunction, compute, unique)
-=======
-        choose, coarsen, constant, fromfunction, compute, store)
->>>>>>> 4d26d6d0
+        choose, coarsen, constant, fromfunction, compute, unique, store)
 from .core import (arccos, arcsin, arctan, arctanh, arccosh, arcsinh, arctan2,
         ceil, copysign, cos, cosh, degrees, exp, expm1, fabs, floor, fmod,
         frexp, hypot, isinf, isnan, ldexp, log, log10, log1p, modf, radians,
