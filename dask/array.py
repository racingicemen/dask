--- conflicted
+++ resolved
@@ -4,30 +4,9 @@
 from collections import Iterator
 from functools import partial
 from toolz.curried import (identity, pipe, partition, concat, unique, pluck,
-<<<<<<< HEAD
-        frequencies, join, first, memoize, map)
-import operator
-
-
-def ndslice(x, blocksize, *args):
-    """ Get a block from an nd-array
-
-    >>> x = np.arange(24).reshape((4, 6))
-    >>> ndslice(x, (2, 3), 0, 0)
-    array([[0, 1, 2],
-           [6, 7, 8]])
-
-    >>> ndslice(x, (2, 3), 1, 0)
-    array([[12, 13, 14],
-           [18, 19, 20]])
-    """
-    return x.__getitem__(tuple([slice(i*n, (i+1)*n)
-                            for i, n in zip(args, blocksize)]))
-=======
         frequencies, join, first, memoize, map, groupby, valmap)
 from .utils import deepmap
 import operator
->>>>>>> f8f7215c
 
 
 def getem(arr, blocksize, shape):
@@ -40,17 +19,12 @@
      ('X', 0, 1): (operator.getitem, 'X', (slice(0, 2), slice(3, 6)))}
     """
     numblocks = tuple([int(ceil(n/k)) for n, k in zip(shape, blocksize)])
-<<<<<<< HEAD
-    return dict(((arr,) + tup, (ndslice, arr, blocksize) + tup)
-            for tup in product(*map(range, numblocks)))
-=======
     return dict(
                ((arr,) + ijk,
                (operator.getitem,
                  arr,
                  tuple(slice(i*d, (i+1)*d) for i, d in zip(ijk, blocksize))))
-               for ijk in itertools.product(*map(range, numblocks)))
->>>>>>> f8f7215c
+               for ijk in product(*map(range, numblocks)))
 
 
 def dotmany(A, B, leftfunc=None, rightfunc=None, **kwargs):
@@ -333,7 +307,7 @@
       This should be a positive, non-zero integer
     index - a description of the elements in this dimension that we want
       This might be an integer, a slice(), or an Ellipsis
-      
+
     Returns
     -------
     a dictionary where the keys are the integer indexes of the blocks that
@@ -357,7 +331,7 @@
     #integer division often won't tell us how many blocks
     #  we have.
     num_blocks = int(ceil(float(dim_shape)/blocksize))
-    
+
     if index == Ellipsis or index == slice(None, None, None):
         return {i: index for i in range(num_blocks)}
 
@@ -369,7 +343,7 @@
         return {int(index/blocksize) : index % blocksize}
 
     if isinstance(index, slice):
-        #start, stop, and step == None are valid for a slice, 
+        #start, stop, and step == None are valid for a slice,
         #  but not for our calculations.
         start = index.start or 0
         stop = index.stop or dim_shape
@@ -379,7 +353,7 @@
 
         res = [_block_slice_step_start(blocksize, block, start, stop, step) \
                for block in range(0, stop_block)]
-                    
+
         #res[block] will be None if the block doesn't contribute anything
         return {block: res[block] for block in range(start_block, stop_block) \
                 if res[block] is not None}
@@ -410,7 +384,7 @@
         - blocknum = 3
         This implies that this block (3) holds block indexes [0:25]
         and absolute indexes [75:100]
-        
+
     start : integer
       Denotes the absolute starting index (inclusive) of the slice
       start is NOT the start within this block
@@ -433,7 +407,7 @@
       block only contributes a single element (in some cases)
     - a slice() containing the correct start and stop indexes into the
       block plus the step if any
-    
+
     Notes
     -----
     - if step > blocksize, we are doing basic indexing into the blocks
@@ -460,7 +434,7 @@
     >>> #index 2 (aka absolute index 22 == 10 + 12)
     >>> _block_slice_step_start(20, 1, 10, 40, 3)
     slice(2, 20, 3)
-        
+
     """
     if start >= blocksize*(blocknum+1):
         #The starting index falls after the end of the given block
@@ -483,7 +457,7 @@
         #  doesn't have any elements selected
         if block_start_index < 0:
             return None
-        
+
     if block_start_index >= blocksize:
         #The starting index into the block falls outside the
         #  current block's end
@@ -503,7 +477,7 @@
 
     This function determines where in the given block the first
     contributing element is. If the block doesn't contribute
-    an element, -1 is returned  
+    an element, -1 is returned
     """
     if start >= blocksize*(blocknum+1):
         return -1
@@ -545,28 +519,28 @@
     dimension and aggregates (via cartesian product) each dimension's
     slices so that the resulting block slices give the same results
     as the original slice on the original structure
-    
+
     Parameters
     ----------
     in_name - string
       This is the dask variable name that will be used as input
     out_name - string
-      This is the dask variable output name 
+      This is the dask variable output name
     shape - iterable of integers (only tested with tuples of integers)
-      The shape of the 
+      The shape of the
     blockshape - iterable of integers
     indexes - iterable of indexes, ellipses, or slices
     getitem_func - the function that will be used to get the
       items from the block. This is required by dask.
-    
+
     Returns
     -------
     a dict where the keys are tuples of
     (out_name, dim_index[, dim_index[, ...]])
-    and the values are 
+    and the values are
     (function, (in_name, dim_index[, dim_index[, ...]]),
                (slice(),[slice()[,...]])
-        
+
     Tests
     -----
     See tests/test_slicing.py
@@ -581,7 +555,7 @@
     empty = slice(None, None, None)
     if all(index == empty for index in indexes):
         return {out_name: in_name}
-    
+
     #Get a list (for each dimension) of dicts{blocknum: slice()}
     #  for each dimension
     block_slices = list(map(_slice_1d, shape, blockshape, indexes))
@@ -603,5 +577,5 @@
     final_out = {out_name:(getitem_func, in_name, slices) for
                  out_name, in_name, slices in zip(out_names, in_names,
                                                   all_slices)}
-    
+
     return final_out
